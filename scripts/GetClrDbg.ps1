﻿<#
.SYNOPSIS
Downloads the given $Version of clrdbg for the given $RuntimeID and installs it to the given $InstallPath

.DESCRIPTION
The following script will download clrdbg and install clrdbg, the .NET Core Debugger

.PARAMETER Version
Specifies the version of clrdbg to install. Can be 'latest', VS2015U2, or a specific version string i.e. 15.0.25930.0

.PARAMETER RuntimeID
Specifies the .NET Runtime ID of the clrdbg that will be downloaded. Example: ubuntu.14.04-x64. Defaults to win7-x64.

.Parameter InstallPath
Specifies the path where clrdbg will be installed. Defaults to the directory containing this script.

.Parameter RemoveExistingOnUpgrade
Remove existing installation directory before upgrade.

.INPUTS
None. You cannot pipe inputs to GetClrDbg.

.EXAMPLE
C:\PS> .\GetClrDbg.ps1 -Version latest -RuntimeID ubuntu.14.04-x64 -InstallPath .\clrdbg

.LINK
https://github.com/Microsoft/MIEngine
#>

Param (
    [Parameter(Mandatory=$true, ParameterSetName="ByName")]
    [string]
    [ValidateSet("latest", "VS2015U2")]
    $Version,

    [Parameter(Mandatory=$true, ParameterSetName="ByNumber")]
    [string]
    [ValidatePattern("\d+\.\d+\.\d+.*")]
    $VersionNumber,

    [Parameter(Mandatory=$false)]
    [string]
    $RuntimeID,

    [Parameter(Mandatory=$false)]
    [string]
    $InstallPath = (Split-Path -Path $MyInvocation.MyCommand.Definition),
    
    [Parameter(Mandatory=$false)]
    [switch]
    $RemoveExistingOnUpgrade
)

# In a separate method to prevent locking zip files.
function DownloadAndExtract([string]$url, [string]$targetLocation) {
    Add-Type -assembly "System.IO.Compression.FileSystem"
    Add-Type -assembly "System.IO.Compression"
    $zipStream = (New-Object System.Net.WebClient).OpenRead($url)
    $zipArchive = New-Object System.IO.Compression.ZipArchive -ArgumentList $zipStream
    [System.IO.Compression.ZipFileExtensions]::ExtractToDirectory($zipArchive, $targetLocation)
    $zipArchive.Dispose()
    $zipStream.Dispose()
}

# Checks if the existing version is the latest version.
function IsLatest([string]$installationPath, [string]$runtimeId, [string]$version) {
    $SuccessRidFile = Join-Path -Path $installationPath -ChildPath "success_rid.txt"
    if (Test-Path $SuccessRidFile) {
        $LastRid = Get-Content -Path $SuccessRidFile
        if ($LastRid -ne $runtimeId) {
            return $false
        }
    } else {
        return $false
    }

    $SuccessVersionFile = Join-Path -Path $installationPath -ChildPath "success_version.txt"
    if (Test-Path $SuccessVersionFile) {
        $LastVersion = Get-Content -Path $SuccessVersionFile
        if ($LastVersion -ne $version) {
            return $false
        }
    } else {
        return $false
    }
    
    return $true
}

<<<<<<< HEAD
# Produces project.json in the current directory
function GenerateProjectJson([string] $version, [string]$runtimeID) {
    $projectJson = 
"{
    `"dependencies`": {
       `"Microsoft.VisualStudio.clrdbg`": `"$version`"
    },
    `"frameworks`": {
        `"netcoreapp1.0`": {
          `"imports`": [ `"dnxcore50`", `"portable-net45+win8`" ]
       }
   },
   `"runtimes`": {
      `"$runtimeID`": {}
   }
}"

    $projectJson | Out-File -Encoding utf8 project.json
}

# In a separate method to prevent locking zip files.
function DownloadAndExtract([string]$url, [string]$targetLocation) {
    Add-Type -assembly "System.IO.Compression.FileSystem"
    Add-Type -assembly "System.IO.Compression"
    $zipStream = (New-Object System.Net.WebClient).OpenRead($url)
    $zipArchive = New-Object System.IO.Compression.ZipArchive -ArgumentList $zipStream
    [System.IO.Compression.ZipFileExtensions]::ExtractToDirectory($zipArchive, $targetLocation)
    $zipArchive.Dispose()
    $zipStream.Dispose()
}

# Produces NuGet.config in the current directory
function GenerateNuGetConfig() {
    $nugetConfig = 
"<?xml version=`"1.0`" encoding=`"utf-8`"?>
<configuration>
  <packageSources>
      <clear />
      <add key=`"api.nuget.org`" value=`"https://api.nuget.org/v3/index.json`" />
  </packageSources>
</configuration>"

    $nugetConfig | Out-File -Encoding utf8 NuGet.config
}

function IsProjectJsonSupported() {
    # Last preview2 release version is 3133 and starting preview3 only csproj files were supported.
    $dotnetVersion = dotnet --version
    return (($dotnetVersion.Split("-")[2] -as [int]) -le 3133)
}

if ($Version -eq "latest") {
    $VersionNumber = "15.0.25904-preview-3404276"
} elseif ($Version -eq "vs2015u2") {
    $VersionNumber = "15.0.25904-preview-3404276" 
=======
function WriteSuccessInfo([string]$installationPath, [string]$runtimeId, [string]$version) {
    $SuccessRidFile = Join-Path -Path $installationPath -ChildPath "success_rid.txt"
    $runtimeId | Out-File -Encoding utf8 $SuccessRidFile

    $SuccessVersionFile = Join-Path -Path $installationPath -ChildPath "success_version.txt"      
    $version | Out-File -Encoding utf8 $SuccessVersionFile
}

if ($Version -eq "latest") {
    $VersionNumber = "15.0.26022.0"
} elseif ($Version -eq "vs2015u2") {
    $VersionNumber = "15.0.26022.0"
>>>>>>> f3c9265b
}
Write-Host "Info: Using clrdbg version '$VersionNumber'"

if (-not $RuntimeID) {
    $RuntimeID = "win7-x64"
}
Write-Host "Info: Using Runtime ID '$RuntimeID'"

# if we were given a relative path, assume its relative to the script directory and create an absolute path
if (-not([System.IO.Path]::IsPathRooted($InstallPath))) {
    $InstallPath = Join-Path -Path (Split-Path -Path $MyInvocation.MyCommand.Definition) -ChildPath $InstallPath
}

<<<<<<< HEAD
if (IsProjectJsonSupported) {
    # create the temp folder if it does not exist
    $GuidString = [System.Guid]::NewGuid()
    $TempPath = Join-Path -Path $env:TEMP -ChildPath $GuidString
    if (-not (Test-Path -Path $TempPath -PathType Container)) {
        New-Item -ItemType Directory -Force -Path $TempPath
    }
    
    $TempPath = Resolve-Path -Path $TempPath -ErrorAction Stop

    Push-Location $TempPath -ErrorAction Stop

    # Legacy support till supported versions are available as zip.
    Write-Host "Info: Generating project.json"
    GenerateProjectJson $VersionNumber $RuntimeID
    
    Write-Host "Info: Generating NuGet.config"
    GenerateNuGetConfig
    
    Write-Host "Info: Executing dotnet restore"
    dotnet restore
    
    Write-Host "Info: Executing dotnet publish"
    dotnet publish -r $RuntimeID -o $InstallPath
    
    Pop-Location

    Remove-Item -Path $TempPath -Force -Recurse
} else {    
    $target = ($VersionNumber + '-' + $RuntimeID).Replace('.','-')
    $url = "https://vsdebugger.azureedge.net/clrdbg-" + $target + "/clrdbg.zip"
=======
if (IsLatest $InstallPath $RuntimeID $VersionNumber) {
    Write-Host "Info: Latest version of ClrDbg is present. Skipping downloads"
} else {
    if ($RemoveExistingOnUpgrade) {
        if (Test-Path $InstallPath) {
            Write-Host "Info: $InstallPath exists, deleting." 
            Remove-Item $InstallPath -Force -Recurse -ErrorAction Stop
        }
    }
    
    $target = ("clrdbg-" + $VersionNumber).Replace('.','-') + "/clrdbg-" + $RuntimeID + ".zip"
    $url = "https://vsdebugger.azureedge.net/" + $target
>>>>>>> f3c9265b
    
    if (Test-Path $InstallPath) {
        Remove-Item -Path $InstallPath -Force -Recurse
    }
    
<<<<<<< HEAD
    DownloadAndExtract $url $InstallPath    
}

Write-Host "Successfully installed clrdbg at '$InstallPath'"

##################################################################################################################################
#                                                       End of Script                                                            #
##################################################################################################################################
=======
    DownloadAndExtract $url $InstallPath

    WriteSuccessInfo $InstallPath $RuntimeID $VersionNumber
    Write-Host "Info: Successfully installed clrdbg at '$InstallPath'"
}
>>>>>>> f3c9265b
<|MERGE_RESOLUTION|>--- conflicted
+++ resolved
@@ -87,63 +87,6 @@
     return $true
 }
 
-<<<<<<< HEAD
-# Produces project.json in the current directory
-function GenerateProjectJson([string] $version, [string]$runtimeID) {
-    $projectJson = 
-"{
-    `"dependencies`": {
-       `"Microsoft.VisualStudio.clrdbg`": `"$version`"
-    },
-    `"frameworks`": {
-        `"netcoreapp1.0`": {
-          `"imports`": [ `"dnxcore50`", `"portable-net45+win8`" ]
-       }
-   },
-   `"runtimes`": {
-      `"$runtimeID`": {}
-   }
-}"
-
-    $projectJson | Out-File -Encoding utf8 project.json
-}
-
-# In a separate method to prevent locking zip files.
-function DownloadAndExtract([string]$url, [string]$targetLocation) {
-    Add-Type -assembly "System.IO.Compression.FileSystem"
-    Add-Type -assembly "System.IO.Compression"
-    $zipStream = (New-Object System.Net.WebClient).OpenRead($url)
-    $zipArchive = New-Object System.IO.Compression.ZipArchive -ArgumentList $zipStream
-    [System.IO.Compression.ZipFileExtensions]::ExtractToDirectory($zipArchive, $targetLocation)
-    $zipArchive.Dispose()
-    $zipStream.Dispose()
-}
-
-# Produces NuGet.config in the current directory
-function GenerateNuGetConfig() {
-    $nugetConfig = 
-"<?xml version=`"1.0`" encoding=`"utf-8`"?>
-<configuration>
-  <packageSources>
-      <clear />
-      <add key=`"api.nuget.org`" value=`"https://api.nuget.org/v3/index.json`" />
-  </packageSources>
-</configuration>"
-
-    $nugetConfig | Out-File -Encoding utf8 NuGet.config
-}
-
-function IsProjectJsonSupported() {
-    # Last preview2 release version is 3133 and starting preview3 only csproj files were supported.
-    $dotnetVersion = dotnet --version
-    return (($dotnetVersion.Split("-")[2] -as [int]) -le 3133)
-}
-
-if ($Version -eq "latest") {
-    $VersionNumber = "15.0.25904-preview-3404276"
-} elseif ($Version -eq "vs2015u2") {
-    $VersionNumber = "15.0.25904-preview-3404276" 
-=======
 function WriteSuccessInfo([string]$installationPath, [string]$runtimeId, [string]$version) {
     $SuccessRidFile = Join-Path -Path $installationPath -ChildPath "success_rid.txt"
     $runtimeId | Out-File -Encoding utf8 $SuccessRidFile
@@ -156,7 +99,6 @@
     $VersionNumber = "15.0.26022.0"
 } elseif ($Version -eq "vs2015u2") {
     $VersionNumber = "15.0.26022.0"
->>>>>>> f3c9265b
 }
 Write-Host "Info: Using clrdbg version '$VersionNumber'"
 
@@ -170,39 +112,6 @@
     $InstallPath = Join-Path -Path (Split-Path -Path $MyInvocation.MyCommand.Definition) -ChildPath $InstallPath
 }
 
-<<<<<<< HEAD
-if (IsProjectJsonSupported) {
-    # create the temp folder if it does not exist
-    $GuidString = [System.Guid]::NewGuid()
-    $TempPath = Join-Path -Path $env:TEMP -ChildPath $GuidString
-    if (-not (Test-Path -Path $TempPath -PathType Container)) {
-        New-Item -ItemType Directory -Force -Path $TempPath
-    }
-    
-    $TempPath = Resolve-Path -Path $TempPath -ErrorAction Stop
-
-    Push-Location $TempPath -ErrorAction Stop
-
-    # Legacy support till supported versions are available as zip.
-    Write-Host "Info: Generating project.json"
-    GenerateProjectJson $VersionNumber $RuntimeID
-    
-    Write-Host "Info: Generating NuGet.config"
-    GenerateNuGetConfig
-    
-    Write-Host "Info: Executing dotnet restore"
-    dotnet restore
-    
-    Write-Host "Info: Executing dotnet publish"
-    dotnet publish -r $RuntimeID -o $InstallPath
-    
-    Pop-Location
-
-    Remove-Item -Path $TempPath -Force -Recurse
-} else {    
-    $target = ($VersionNumber + '-' + $RuntimeID).Replace('.','-')
-    $url = "https://vsdebugger.azureedge.net/clrdbg-" + $target + "/clrdbg.zip"
-=======
 if (IsLatest $InstallPath $RuntimeID $VersionNumber) {
     Write-Host "Info: Latest version of ClrDbg is present. Skipping downloads"
 } else {
@@ -215,25 +124,13 @@
     
     $target = ("clrdbg-" + $VersionNumber).Replace('.','-') + "/clrdbg-" + $RuntimeID + ".zip"
     $url = "https://vsdebugger.azureedge.net/" + $target
->>>>>>> f3c9265b
     
     if (Test-Path $InstallPath) {
         Remove-Item -Path $InstallPath -Force -Recurse
     }
     
-<<<<<<< HEAD
-    DownloadAndExtract $url $InstallPath    
-}
-
-Write-Host "Successfully installed clrdbg at '$InstallPath'"
-
-##################################################################################################################################
-#                                                       End of Script                                                            #
-##################################################################################################################################
-=======
     DownloadAndExtract $url $InstallPath
 
     WriteSuccessInfo $InstallPath $RuntimeID $VersionNumber
     Write-Host "Info: Successfully installed clrdbg at '$InstallPath'"
 }
->>>>>>> f3c9265b
