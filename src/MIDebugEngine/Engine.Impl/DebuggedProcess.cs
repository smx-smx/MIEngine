﻿// Copyright (c) Microsoft. All rights reserved.
// Licensed under the MIT license. See LICENSE file in the project root for full license information.

using MICore;
using Microsoft.DebugEngineHost;
using Microsoft.VisualStudio.Debugger.Interop;
using System;
using System.Collections.Generic;
using System.Collections.ObjectModel;
using System.Diagnostics;
using System.Globalization;
using System.IO;
using System.Linq;
using System.Reflection;
using System.Text;
using System.Threading;
using System.Threading.Tasks;
using Logger = MICore.Logger;

namespace Microsoft.MIDebugEngine
{
    public class DebuggedProcess : MICore.Debugger
    {
        public AD_PROCESS_ID Id { get; private set; }
        public AD7Engine Engine { get; private set; }
        public List<string> VariablesToDelete { get; private set; }
        public List<IVariableInformation> ActiveVariables { get; private set; }

        public SourceLineCache SourceLineCache { get; private set; }
        public ThreadCache ThreadCache { get; private set; }
        public Disassembly Disassembly { get; private set; }
        public ExceptionManager ExceptionManager { get; private set; }
        public CygwinFilePathMapper CygwinFilePathMapper { get; private set; }

        private List<DebuggedModule> _moduleList;
        private ISampleEngineCallback _callback;
        private bool _bLastModuleLoadFailed;
        private StringBuilder _pendingMessages;
        private WorkerThread _worker;
        private BreakpointManager _breakpointManager;
        private ResultEventArgs _initialBreakArgs;
        private List<string> _libraryLoaded;   // unprocessed library loaded messages
        private uint _loadOrder;
        private HostWaitDialog _waitDialog;
        public /*readonly*/ Natvis.Natvis Natvis;
        private ReadOnlyCollection<RegisterDescription> _registers;
        private ReadOnlyCollection<RegisterGroup> _registerGroups;
        private readonly EngineTelemetry _engineTelemetry = new EngineTelemetry();
        private bool _needTerminalReset;
        private HashSet<Tuple<string, string>> _fileTimestampWarnings;
        private ProcessSequence _childProcessHandler;
        private bool _deleteEntryPointBreakpoint;
        private string _entryPointBreakpoint = string.Empty;

        private LaunchOptions _launchOptions;

        public DebuggedProcess(bool bLaunched, LaunchOptions launchOptions, ISampleEngineCallback callback, WorkerThread worker, BreakpointManager bpman, AD7Engine engine, HostConfigurationStore configStore, HostWaitLoop waitLoop = null) : base(launchOptions, engine.Logger)
        {
            _launchOptions = LaunchOptions;
            uint processExitCode = 0;
            _pendingMessages = new StringBuilder(400);
            _worker = worker;
            _breakpointManager = bpman;
            Engine = engine;
            _libraryLoaded = new List<string>();
            _loadOrder = 0;
            _deleteEntryPointBreakpoint = false;
            MICommandFactory = MICommandFactory.GetInstance(launchOptions.DebuggerMIMode, this);
            _waitDialog = (MICommandFactory.SupportsStopOnDynamicLibLoad() && launchOptions.WaitDynamicLibLoad) ? new HostWaitDialog(ResourceStrings.LoadingSymbolMessage, ResourceStrings.LoadingSymbolCaption) : null;
            Natvis = new Natvis.Natvis(this, launchOptions.ShowDisplayString);

            // we do NOT have real Win32 process IDs, so we use a guid
            AD_PROCESS_ID pid = new AD_PROCESS_ID();
            pid.ProcessIdType = (int)enum_AD_PROCESS_ID.AD_PROCESS_ID_GUID;
            pid.guidProcessId = Guid.NewGuid();
            this.Id = pid;

            SourceLineCache = new SourceLineCache(this);

            _callback = callback;
            _moduleList = new List<DebuggedModule>();
            ThreadCache = new ThreadCache(callback, this);
            Disassembly = new Disassembly(this);
            ExceptionManager = new ExceptionManager(MICommandFactory, _worker, _callback, configStore);

            VariablesToDelete = new List<string>();
            this.ActiveVariables = new List<IVariableInformation>();
            _fileTimestampWarnings = new HashSet<Tuple<string, string>>();

            OutputStringEvent += delegate (object o, string message)
            {
                // We can get messages before we have started the process
                // but we can't send them on until it is
                if (_connected)
                {
                    _callback.OnOutputString(message);
                }
                else
                {
                    _pendingMessages.Append(message);
                }
            };

            LibraryLoadEvent += delegate (object o, EventArgs args)
            {
                ResultEventArgs results = args as MICore.Debugger.ResultEventArgs;
                string file = results.Results.TryFindString("id");
                if (!string.IsNullOrEmpty(file) && MICommandFactory.SupportsStopOnDynamicLibLoad())
                {
                    _libraryLoaded.Add(file);
                    if (_waitDialog != null)
                    {
                        _waitDialog.ShowWaitDialog(file);
                    }
                }
                else if (this.MICommandFactory.Mode == MIMode.Clrdbg)
                {
                    string id = results.Results.FindString("id");
                    ulong baseAddr = results.Results.FindAddr("base-address");
                    uint size = results.Results.FindUint("size");
                    bool symbolsLoaded = results.Results.FindInt("symbols-loaded") != 0;
                    var module = new DebuggedModule(id, file, baseAddr, size, symbolsLoaded, string.Empty, _loadOrder++);
                    lock (_moduleList)
                    {
                        _moduleList.Add(module);
                    }
                    _callback.OnModuleLoad(module);
                }
                else if (!string.IsNullOrEmpty(file))
                {
                    string addr = results.Results.TryFindString("loaded_addr");
                    if (string.IsNullOrEmpty(addr) || addr == "-")
                    {
                        return; // identifies the exe, not a real load
                    }
                    // generate module 
                    string id = results.Results.TryFindString("name");
                    bool symsLoaded = true;
                    string symPath = null;
                    if (results.Results.Contains("symbols-path"))
                    {
                        symPath = results.Results.FindString("symbols-path");
                        if (string.IsNullOrEmpty(symPath))
                        {
                            symsLoaded = false;
                        }
                    }
                    else
                    {
                        symPath = file;
                    }
                    ulong loadAddr = results.Results.FindAddr("loaded_addr");

                    uint size = results.Results.FindUint("size");
                    if (String.IsNullOrEmpty(id))
                    {
                        id = file;
                    }
                    AddModule(id, file, loadAddr, size, symsLoaded, symPath);
                }
            };

            if (_launchOptions is LocalLaunchOptions)
            {
                LocalLaunchOptions localLaunchOptions = (LocalLaunchOptions)_launchOptions;

                if (!localLaunchOptions.IsValidMiDebuggerPath())
                {
                    throw new Exception(MICoreResources.Error_InvalidMiDebuggerPath);
                }

                if (PlatformUtilities.IsOSX() &&
                    localLaunchOptions.DebuggerMIMode != MIMode.Clrdbg &&
                    localLaunchOptions.DebuggerMIMode != MIMode.Lldb &&
                    !UnixUtilities.IsBinarySigned(localLaunchOptions.MIDebuggerPath, engine.Logger))
                {
                    string message = String.Format(CultureInfo.CurrentCulture, ResourceStrings.Warning_DarwinDebuggerUnsigned, localLaunchOptions.MIDebuggerPath);
                    _callback.OnOutputMessage(new OutputMessage(
                        message + Environment.NewLine,
                        enum_MESSAGETYPE.MT_MESSAGEBOX,
                        OutputMessage.Severity.Warning));
                }

                ITransport localTransport;

                // Attempt to support RunInTerminal first when it is a local launch and it is not debugging a coredump.
                // Also since we use gdb-set new-console on in windows for external console, we don't need to RunInTerminal
                if (HostRunInTerminal.IsRunInTerminalAvailable()
                    && string.IsNullOrWhiteSpace(localLaunchOptions.MIDebuggerServerAddress)
                    && string.IsNullOrWhiteSpace(localLaunchOptions.DebugServer)
                    && IsCoreDump == false
                    && (PlatformUtilities.IsWindows() ? !localLaunchOptions.UseExternalConsole : true)
                    && !PlatformUtilities.IsOSX())
                {
                    localTransport = new RunInTerminalTransport();

                    if (PlatformUtilities.IsLinux() || PlatformUtilities.IsOSX())
                    {
                        // Only need to clear terminal for Linux and OS X local launch
                        _needTerminalReset = (!localLaunchOptions.ProcessId.HasValue && _launchOptions.DebuggerMIMode == MIMode.Gdb);
                    }
                }
                else
                {
                    localTransport = new LocalTransport();
                }

                if (localLaunchOptions.ShouldStartServer())
                {
                    this.Init(
                        new MICore.ClientServerTransport(
                            localTransport,
                            new ServerTransport(killOnClose: true, filterStdout: localLaunchOptions.FilterStdout, filterStderr: localLaunchOptions.FilterStderr)
                        ),
                        _launchOptions);
                }
                else
                {
                    this.Init(localTransport, _launchOptions);
                }

                // Only need to know the debugger pid on Linux and OS X local launch to detect whether
                // the debugger is closed. If the debugger is not running anymore, the response (^exit)
                // to the -gdb-exit command is faked to allow MIEngine to shut down.
                // For RunInTransport, this needs to be updated via a callback.
                if (localTransport is RunInTerminalTransport)
                {
                    ((RunInTerminalTransport)localTransport).RegisterDebuggerPidCallback(SetDebuggerPid);
                }
                else
                {
                    SetDebuggerPid(localTransport.DebuggerPid);
                }
            }
            else if (_launchOptions is PipeLaunchOptions)
            {
                this.Init(new MICore.PipeTransport(), _launchOptions);
            }
            else if (_launchOptions is TcpLaunchOptions)
            {
                this.Init(new MICore.TcpTransport(), _launchOptions);
            }
            else if (_launchOptions is UnixShellPortLaunchOptions)
            {
                this.Init(new MICore.UnixShellPortTransport(), _launchOptions, waitLoop);
            }
            else
            {
                throw new ArgumentOutOfRangeException("LaunchInfo.options");
            }

            MIDebugCommandDispatcher.AddProcess(this);

            // When the debuggee exits, we need to exit the debugger
            ProcessExitEvent += delegate (object o, EventArgs args)
            {
                // NOTE: Exceptions leaked from this method may cause VS to crash, be careful

                ResultEventArgs results = args as MICore.Debugger.ResultEventArgs;

                if (results.Results.Contains("exit-code"))
                {
                    // GDB sometimes returns exit codes, which don't fit into uint, like "030000000472".
                    // And we can't throw from here, because it crashes VS.
                    // Full exit code will still usually be reported in the Output window,
                    // but here let's return "uint.MaxValue" just to indicate that something went wrong.
                    if (!uint.TryParse(results.Results.FindString("exit-code"), out processExitCode))
                    {
                        processExitCode = uint.MaxValue;
                    }
                }

                // quit MI Debugger
                if (!this.IsClosed)
                {
                    _worker.PostOperation(CmdExitAsync);
                }
                else
                {
                    // If we are already closed, make sure that something sends program destroy
                    _callback.OnProcessExit(processExitCode);
                }

                if (_waitDialog != null)
                {
                    _waitDialog.EndWaitDialog();
                }
            };

            // When the debugger exits, we tell AD7 we are done
            DebuggerExitEvent += delegate (object o, EventArgs args)
            {
                // NOTE: Exceptions leaked from this method may cause VS to crash, be careful

                // this is the last AD7 Event we can ever send
                // Also the transport is closed when this returns
                _callback.OnProcessExit(processExitCode);

                Dispose();
            };

            DebuggerAbortedEvent += delegate (object o, DebuggerAbortedEventArgs eventArgs)
            {
                // NOTE: Exceptions leaked from this method may cause VS to crash, be careful

                // The MI debugger process unexpectedly exited.
                _worker.PostOperation(() =>
                    {
                        _engineTelemetry.SendDebuggerAborted(MICommandFactory, GetLastSentCommandName(), eventArgs.ExitCode);

                        // If the MI Debugger exits before we get a resume call, we have no way of sending program destroy. So just let start debugging fail.
                        if (!_connected)
                        {
                            return;
                        }

                        _callback.OnError(string.Concat(eventArgs.Message, " ", ResourceStrings.DebuggingWillAbort));
                        _callback.OnProcessExit(uint.MaxValue);

                        Dispose();
                    });
            };

            ModuleLoadEvent += async delegate (object o, EventArgs args)
            {
                // NOTE: This is an async void method, so make sure exceptions are caught and somehow reported

                if (_needTerminalReset)
                {
                    _needTerminalReset = false;

                    // This is to work around a GDB bug of warning "Failed to set controlling terminal: Operation not permitted"
                    // Reset debuggee terminal after the first module load.
                    await ResetConsole();
                }

                if (this.MICommandFactory.SupportsStopOnDynamicLibLoad() && !_launchOptions.WaitDynamicLibLoad)
                {
                    await CmdAsync("-gdb-set stop-on-solib-events 0", ResultClass.None);
                }

                await this.EnsureModulesLoaded();


                if (_waitDialog != null)
                {
                    _waitDialog.EndWaitDialog();
                }
                if (MICommandFactory.SupportsStopOnDynamicLibLoad())
                {
                    // Do not continue if debugging core dump
                    if (!this.IsCoreDump)
                    {
                        CmdContinueAsync();
                    }
                }
            };

            // When we break we need to gather information
            BreakModeEvent += async delegate (object o, EventArgs args)
            {
                // NOTE: This is an async void method, so make sure exceptions are caught and somehow reported

                StoppingEventArgs results = args as MICore.Debugger.StoppingEventArgs;
                if (_waitDialog != null)
                {
                    _waitDialog.EndWaitDialog();
                }

                if (!this._connected)
                {
                    _initialBreakArgs = results;
                    return;
                }

                try
                {
                    await HandleBreakModeEvent(results, results.AsyncRequest);
                }
                catch (Exception e) when (ExceptionHelper.BeforeCatch(e, Logger, reportOnlyCorrupting: true))
                {
                    if (this.IsStopDebuggingInProgress)
                    {
                        return; // ignore exceptions after the process has exited
                    }

                    string exceptionDescription = EngineUtils.GetExceptionDescription(e);
                    string message = string.Format(CultureInfo.CurrentCulture, MICoreResources.Error_FailedToEnterBreakState, exceptionDescription);
                    _callback.OnError(message);

                    Terminate();
                }
            };

            ErrorEvent += delegate (object o, EventArgs args)
            {
                // NOTE: Exceptions leaked from this method may cause VS to crash, be careful
                ResultEventArgs result = (ResultEventArgs)args;
                // In lldb, the format is ^error,message=""
                // In gdb/vsdbg it is ^error,msg=""
                string message = result.Results.TryFindString("msg");
                if (String.IsNullOrWhiteSpace(message))
                {
                    message = result.Results.TryFindString("message");
                }
                // if the command was abort (usually because of breakpoints failing to bind) then gdb writes messages into the output
                if (this.MICommandFactory.Mode == MIMode.Gdb && message == "Command aborted.")
                {
                    message = MICoreResources.Error_CommandAborted;
                    if (ProcessState == ProcessState.Running)
                    {
                        // assume that it was a continue command that got aborted and return to stopped state:
                        // this occurs when using openocd to debug embedded devices and it runs out of hardware breakpoints.
                        int currentThread = MICommandFactory.CurrentThread;
                        if (currentThread == 0)
                        {
                            currentThread = 1;  // default to main thread is current doesn't have a valid value for some reason
                        }
                        ScheduleStdOutProcessing(string.Format(CultureInfo.CurrentCulture, @"*stopped,reason=""exception-received"",signal-name=""SIGINT"",thread-id=""{1}"",exception=""{0}""", MICoreResources.Info_UnableToContinue, currentThread));
                    }
                }
                _callback.OnError(message);
            };

            ThreadCreatedEvent += async delegate (object o, EventArgs args)
            {
                try
                {
                    ResultEventArgs result = (ResultEventArgs)args;
                    await ThreadCache.ThreadCreatedEvent(result.Results.FindInt("id"), result.Results.TryFindString("group-id"));
                    _childProcessHandler?.ThreadCreatedEvent(result.Results);
                }
                catch (Exception e) when (ExceptionHelper.BeforeCatch(e, Logger, reportOnlyCorrupting: true))
                {
                    // Avoid crashing VS
                }
            };

            ThreadExitedEvent += delegate (object o, EventArgs args)
            {
                ResultEventArgs result = (ResultEventArgs)args;
                ThreadCache.ThreadExitedEvent(result.Results.FindInt("id"));
            };

            ThreadGroupExitedEvent += delegate (object o, EventArgs args)
            {
                ResultEventArgs result = (ResultEventArgs)args;
                ThreadCache.ThreadGroupExitedEvent(result.Results.FindString("id"));
            };

            MessageEvent += (object o, ResultEventArgs args) =>
            {
                OutputMessage outputMessage = DecodeOutputEvent(args.Results);
                if (outputMessage != null)
                {
                    _callback.OnOutputMessage(outputMessage);
                }
            };

            TelemetryEvent += (object o, ResultEventArgs args) =>
            {
                string eventName;
                KeyValuePair<string, object>[] properties;
                if (_engineTelemetry.DecodeTelemetryEvent(args.Results, out eventName, out properties))
                {
                    HostTelemetry.SendEvent(eventName, properties);
                }
            };

            BreakChangeEvent += async delegate (object o, EventArgs args)
            {
                try
                {
                    await _breakpointManager.BreakpointModified(o, args);
                }
                catch (Exception e) when (ExceptionHelper.BeforeCatch(e, Logger, reportOnlyCorrupting: true))
                { }
            };
        }

        /// <summary>
        /// GetFileName - returns all characters after the last directory separator
        /// If no directory spearator is found or at least one charactar after the separator is not found 
        /// then return the original string.
        /// </summary>
        private static string GetFileName(string path)
        {
            int index = path.LastIndexOfAny(new char[] { '/', '\\' });
            if (index >= 0 && index < path.Length - 1)
            {
                return path.Substring(index + 1);
            }
            else // no path separator or no characters after the separator, return the original string
            {
                return path;
            }
        }

        private async Task EnsureModulesLoaded()
        {
            if (_libraryLoaded.Count != 0)
            {
                string moduleNames = string.Join(", ", _libraryLoaded);

                try
                {
                    // custom symbol loading?
                    //  Lookup each file in the exception list.
                    //      If there then 
                    //          if loadAll==false then load file
                    //      else
                    //          if loadAll==true then load file
                    if (!_launchOptions.CanAutoLoadSymbols())
                    {
                        foreach (string file in _libraryLoaded)
                        {
                            string filename = GetFileName(file);
                            if (_launchOptions.SymbolInfoExceptionList.Contains(filename))
                            {
                                if (!_launchOptions.SymbolInfoLoadAll)
                                {
                                    await LoadSymbols(filename);
                                }
                            }
                            else
                            {
                                if (_launchOptions.SymbolInfoLoadAll)
                                {
                                    await LoadSymbols(filename);
                                }
                            }
                        }
                    }

                    _libraryLoaded.Clear();
                    SourceLineCache.OnLibraryLoad();

                    await _breakpointManager.BindAsync();
                    await CheckModules();

                    _bLastModuleLoadFailed = false;
                }
                catch (Exception e) when (ExceptionHelper.BeforeCatch(e, Logger, reportOnlyCorrupting: true))
                {
                    if (this.ProcessState == MICore.ProcessState.Exited)
                    {
                        return; // ignore exceptions after the process has exited
                    }

                    string exceptionDescription = EngineUtils.GetExceptionDescription(e);
                    string message = string.Format(CultureInfo.CurrentCulture, MICoreResources.Error_ExceptionProcessingModules, moduleNames, exceptionDescription);

                    // to avoid spamming the user, if the last module failed, we send the next failure to the output windiw instead of a message box
                    if (!_bLastModuleLoadFailed)
                    {
                        _callback.OnError(message);
                        _bLastModuleLoadFailed = true;
                    }
                    else
                    {
                        _callback.OnOutputMessage(new OutputMessage(message, enum_MESSAGETYPE.MT_OUTPUTSTRING, OutputMessage.Severity.Warning));
                    }
                }
            }
        }

        public async Task Initialize(HostWaitLoop waitLoop, CancellationToken token)
        {
            bool success = false;
            Natvis.Initialize(_launchOptions.VisualizerFile);
            int total = 1;

            await this.WaitForConsoleDebuggerInitialize(token);

            try
            {
                await this.MICommandFactory.EnableTargetAsyncOption();
                List<LaunchCommand> commands = await GetInitializeCommands();
                _childProcessHandler?.Enable();

                total = commands.Count();
                var i = 0;
                foreach (var command in commands)
                {
                    token.ThrowIfCancellationRequested();
                    waitLoop.SetProgress(total, i++, command.Description);
                    if (command.IsMICommand)
                    {
                        Results results = await CmdAsync(command.CommandText, ResultClass.None);
                        if (results.ResultClass == ResultClass.error)
                        {
                            if (command.FailureHandler != null)
                            {
                                command.FailureHandler(results.FindString("msg"));
                            }
                            else if (!command.IgnoreFailures)
                            {
                                string miError = results.FindString("msg");
                                throw new UnexpectedMIResultException(MICommandFactory.Name, command.CommandText, miError);
                            }
                        }
                        else
                        {
                            if (command.SuccessHandler != null)
                            {
                                await command.SuccessHandler(results.ToString());
                            }

                            if (command.SuccessResultsHandler != null)
                            {
                                await command.SuccessResultsHandler(results);
                            }
                        }
                    }
                    else
                    {
                        string resultString = await ConsoleCmdAsync(command.CommandText, allowWhileRunning: false, ignoreFailures: command.IgnoreFailures);
                        if (command.SuccessHandler != null)
                        {
                            await command.SuccessHandler(resultString);
                        }
                    }
                }

                success = true;
            }
            finally
            {
                if (!success)
                {
                    Terminate();
                }
            }
            waitLoop.SetProgress(total, total, String.Empty);
            token.ThrowIfCancellationRequested();
        }

        private async Task<List<LaunchCommand>> GetInitializeCommands()
        {
            List<LaunchCommand> commands = new List<LaunchCommand>();

            commands.AddRange(_launchOptions.SetupCommands);

            if (_launchOptions.DebuggerMIMode == MIMode.Gdb)
            {
                commands.Add(new LaunchCommand("-interpreter-exec console \"set pagination off\""));
            }

            // When user specifies loading directives then the debugger cannot auto load symbols, the MIEngine must intervene at each solib-load event and make a determination
            commands.Add(new LaunchCommand("-gdb-set auto-solib-add " + (_launchOptions.CanAutoLoadSymbols() ? "on" : "off")));

            // If the absolute prefix so path has not been specified, then don't set it to null
            // because the debugger might already have a default.
            if (!string.IsNullOrEmpty(_launchOptions.AbsolutePrefixSOLibSearchPath))
            {
                commands.Add(new LaunchCommand("-gdb-set solib-absolute-prefix " + _launchOptions.AbsolutePrefixSOLibSearchPath));
            }

            // On Windows ';' appears to correctly works as a path seperator and from the documentation, it is ':' on unix
            string pathEntrySeperator = _launchOptions.UseUnixSymbolPaths ? ":" : ";";
            string escapedSearchPath = string.Join(pathEntrySeperator, _launchOptions.GetSOLibSearchPath().Select(path => EscapeSymbolPath(path, ignoreSpaces: true)));
            if (!string.IsNullOrWhiteSpace(escapedSearchPath))
            {
                if (_launchOptions.DebuggerMIMode == MIMode.Gdb)
                {
                    // Do not place quotes around so paths for gdb
                    commands.Add(new LaunchCommand("-gdb-set solib-search-path " + escapedSearchPath + pathEntrySeperator, ResourceStrings.SettingSymbolSearchPath));
                }
                else
                {
                    // surround so lib path with quotes in other cases
                    commands.Add(new LaunchCommand("-gdb-set solib-search-path \"" + escapedSearchPath + pathEntrySeperator + "\"", ResourceStrings.SettingSymbolSearchPath));
                }
            }

            if (this.MICommandFactory.SupportsStopOnDynamicLibLoad())
            {
                // Do not stop on shared library load/unload events while debugging core dump.
                // Also check _needTerminalReset because we need to work around a GDB bug and clear the terminal error message. 
                // This clear operation can't be done too early (because GDB only generate this message after start debugging) 
                // or too late (otherwise we might clear debuggee's output). 
                // The stop cause by first module load seems to be the perfect timing to clear the terminal, 
                // that's why we still need to initially turn stop-on-solib-events on then turn it off after the first stop.
                if ((_needTerminalReset || _launchOptions.WaitDynamicLibLoad) && !this.IsCoreDump)
                {
                    commands.Add(new LaunchCommand("-gdb-set stop-on-solib-events 1"));
                }
            }

            if (MICommandFactory.SupportsChildProcessDebugging())
            {
                if (_launchOptions.DebugChildProcesses)
                {
                    _childProcessHandler = new DebugUnixChild(this, this._launchOptions);  // TODO: let the user enable/disable this functionality
                }
            }

            // Custom launch options replace the built in launch steps. This is used on iOS
            // and Linux attach scenarios.
            if (_launchOptions.CustomLaunchSetupCommands != null)
            {
                commands.AddRange(_launchOptions.CustomLaunchSetupCommands);

                SetTargetArch(_launchOptions.TargetArchitecture);
            }
            else
            {
                LocalLaunchOptions localLaunchOptions = _launchOptions as LocalLaunchOptions;
                if (this.IsCoreDump)
                {
                    // Add executable information
                    this.AddExecutablePathCommand(commands);

                    // Important: this must occur after file-exec-and-symbols but before anything else.
                    this.AddGetTargetArchitectureCommand(commands);

                    // Add core dump information (linux/mac does not support quotes around this path but spaces in the path do work)
                    string coreDump = this.UseUnixPathSeparators ? _launchOptions.CoreDumpPath : this.EnsureProperPathSeparators(_launchOptions.CoreDumpPath);
                    string coreDumpCommand = _launchOptions.DebuggerMIMode == MIMode.Lldb ? String.Concat("target create --core ", coreDump) : String.Concat("-target-select core ", coreDump);
                    string coreDumpDescription = String.Format(CultureInfo.CurrentCulture, ResourceStrings.LoadingCoreDumpMessage, _launchOptions.CoreDumpPath);
                    commands.Add(new LaunchCommand(coreDumpCommand, coreDumpDescription, ignoreFailures: false));
                }
                else if (_launchOptions.ProcessId.HasValue)
                {
                    // This is an attach

                    CheckCygwin(commands, localLaunchOptions);

                    // ClrDbg doesn't need -file-exec-and-symbols set.
                    if (this.MICommandFactory.Mode == MIMode.Gdb)
                    {
                        if (_launchOptions is UnixShellPortLaunchOptions)
                        {
                            // This code path is probably applicable when the ExePath is not specified and can be used to determine the full executable path.
                            // For now it is limited to Linux and debugger running on remote machine.
                            Debug.Assert(_launchOptions.ExePath == null);

                            DetermineAndAddExecutablePathCommand(commands, _launchOptions as UnixShellPortLaunchOptions);
                        }
                        else if (!string.IsNullOrWhiteSpace(_launchOptions.ExePath))
                        {
                            this.AddExecutablePathCommand(commands);
                        }
                    }

                    // Important: this must occur after file-exec-and-symbols but before anything else.
                    this.AddGetTargetArchitectureCommand(commands);

                    // check for remote
                    string destination = localLaunchOptions?.MIDebuggerServerAddress;
                    if (!string.IsNullOrWhiteSpace(destination))
                    {
                        commands.Add(new LaunchCommand("-target-select remote " + destination, string.Format(CultureInfo.CurrentCulture, ResourceStrings.ConnectingMessage, destination)));
                    }
                    else // gdbserver is already attached when using LocalLaunchOptions
                    {
                        Action<string> failureHandler = (string miError) =>
                        {
                            if (miError.Trim().StartsWith("ptrace:", StringComparison.OrdinalIgnoreCase))
                            {
                                string message = string.Format(CultureInfo.CurrentCulture, ResourceStrings.Error_PTraceFailure, _launchOptions.ProcessId, MICommandFactory.Name, miError);
                                throw new LaunchErrorException(message);
                            }
                            else
                            {
                                string message = string.Format(CultureInfo.CurrentCulture, ResourceStrings.Error_ExePathInvalid, _launchOptions.ExePath, MICommandFactory.Name, miError);
                                throw new LaunchErrorException(message);
                            }
                        };

                        commands.Add(new LaunchCommand("-target-attach " + _launchOptions.ProcessId.Value.ToString(CultureInfo.InvariantCulture), ignoreFailures: false, failureHandler: failureHandler));
                    }

                    if (this.MICommandFactory.Mode == MIMode.Lldb)
                    {
                        // LLDB finishes attach in break mode. Gdb does finishes in run mode. Issue a continue in lldb to match the gdb behavior
                        commands.Add(new LaunchCommand("-exec-continue", ignoreFailures: false));
                    }

                    return commands;
                }
                else
                {
                    // The default launch is to start a new process

                    if (!string.IsNullOrWhiteSpace(_launchOptions.WorkingDirectory))
                    {
                        string escapedDir = this.EnsureProperPathSeparators(_launchOptions.WorkingDirectory);
                        commands.Add(new LaunchCommand("-environment-cd " + escapedDir));
                    }

                    // TODO: The last clause for LLDB may need to be changed when we support LLDB on Linux as LLDB's tty redirection doesn't work.
                    if (localLaunchOptions != null &&
                        localLaunchOptions.UseExternalConsole &&
                        (PlatformUtilities.IsWindows() ||
                            (PlatformUtilities.IsOSX() && this.MICommandFactory.Mode == MIMode.Lldb)))
                    {
                        commands.Add(new LaunchCommand("-gdb-set new-console on", ignoreFailures: true));
                    }

                    CheckCygwin(commands, localLaunchOptions);

                    this.AddExecutablePathCommand(commands);

                    // Important: this must occur after file-exec-and-symbols but before anything else.
                    this.AddGetTargetArchitectureCommand(commands);

                    // LLDB requires -exec-arguments after -file-exec-and-symbols has been run, or else it errors
                    if (!string.IsNullOrWhiteSpace(_launchOptions.ExeArguments))
                    {
                        commands.Add(new LaunchCommand("-exec-arguments " + _launchOptions.ExeArguments));
                    }

                    Func<Results, Task> breakMainSuccessResultsHandler = (Results bkptResult) =>
                    {
                        if (bkptResult.Contains("bkpt"))
                        {
                            ResultValue b = bkptResult.Find("bkpt");
                            TupleValue bkpt = null;
                            if (b is TupleValue)
                            {
                                bkpt = b as TupleValue;
                            }
                            else if (b is ValueListValue) // Used when main breakpoint binds in more than one location
                            {
                                // Grab the first one as this is usually the <MULTIPLE> one that we can unbind them all with.
                                // This is usually "1" when the children manifest as "1.1", "1.2", etc
                                bkpt = (b as ValueListValue).Content[0] as TupleValue;
                            }

                            if (bkpt != null)
                            {
                                this._entryPointBreakpoint = bkpt.FindString("number");
                                this._deleteEntryPointBreakpoint = true;
                            }
                        }
                        return Task.FromResult(0);
                    };

                    // Builds '-break-insert' for 'main'.
                    StringBuilder breakInsertCommand = await this.MICommandFactory.BuildBreakInsert(condition: null, enabled: true);
                    breakInsertCommand.Append("main");

                    commands.Add(new LaunchCommand(breakInsertCommand.ToString(), ignoreFailures: true, successResultsHandler: breakMainSuccessResultsHandler));

                    if (null != localLaunchOptions)
                    {
                        string destination = localLaunchOptions.MIDebuggerServerAddress;
                        if (!string.IsNullOrWhiteSpace(destination))
                        {
                            commands.Add(new LaunchCommand("-target-select remote " + destination, string.Format(CultureInfo.CurrentCulture, ResourceStrings.ConnectingMessage, destination)));
                        }

                    }

                    // Environment variables are set for the debuggee only with the modes that support that
                    if (this.MICommandFactory.Mode != MIMode.Clrdbg)
                    {
                        foreach (EnvironmentEntry envEntry in _launchOptions.Environment)
                        {
                            commands.Add(new LaunchCommand(MICommandFactory.GetSetEnvironmentVariableCommand(envEntry.Name, envEntry.Value)));
                        }
                    }
                }
            }

            return commands;
        }

        private void CheckCygwin(List<LaunchCommand> commands, LocalLaunchOptions localLaunchOptions)
        {
            // If running locally on windows, determine if gdb is running from cygwin
            if (localLaunchOptions != null && PlatformUtilities.IsWindows() && this.MICommandFactory.Mode == MIMode.Gdb)
            {
                // mingw will not implement this command, but to be safe, also check if the results contains the string cygwin.
                LaunchCommand lc = new LaunchCommand("show configuration", null, true, null, (string resStr) =>
                {
                    if (resStr.Contains("cygwin"))
                    {
                        this.IsCygwin = true;
                        this.CygwinFilePathMapper = new CygwinFilePathMapper(this);

                        _engineTelemetry.SendWindowsRuntimeEnvironment(EngineTelemetry.WindowsRuntimeEnvironment.Cygwin);
                    }
                    else
                    {
                        this.IsMinGW = true;
                        // Gdb on windows and not cygwin implies mingw
                        _engineTelemetry.SendWindowsRuntimeEnvironment(EngineTelemetry.WindowsRuntimeEnvironment.MinGW);
                    }

                    return Task.FromResult(0);
                });
                commands.Add(lc);
            }
        }

        private void AddExecutablePathCommand(IList<LaunchCommand> commands)
        {
            string exe = this.EnsureProperPathSeparators(_launchOptions.ExePath);
            string description = string.Format(CultureInfo.CurrentCulture, ResourceStrings.LoadingSymbolMessage, _launchOptions.ExePath);

            Action<string> failureHandler = (string miError) =>
            {
<<<<<<< HEAD
                if (miError.Contains("error reading symbols") && !_launchOptions.RequireSymbols)
                return;

                string message = string.Format(CultureInfo.CurrentUICulture, ResourceStrings.Error_ExePathInvalid, _launchOptions.ExePath, MICommandFactory.Name, miError);
=======
                string message = string.Format(CultureInfo.CurrentCulture, ResourceStrings.Error_ExePathInvalid, _launchOptions.ExePath, MICommandFactory.Name, miError);
>>>>>>> f3971357
                throw new LaunchErrorException(message);
            };

            commands.Add(new LaunchCommand("-file-exec-and-symbols " + exe, description, ignoreFailures: false, failureHandler: failureHandler));
        }

        private void DetermineAndAddExecutablePathCommand(IList<LaunchCommand> commands, UnixShellPortLaunchOptions launchOptions)
        {
            // TODO: connecting to OSX via SSH doesn't work yet. Show error after connection manager dialog gets dismissed.

            // Runs a shell command to get the full path of the exe.
            // /proc file system does not exist on OSX. And querying lsof on privilaged process fails with no output on Mac, while on Linux the command succeedes with 
            // embedded error text in lsof output like "(readlink error)". 
            string absoluteExePath;

            // Must have a processId
            Debug.Assert(_launchOptions.ProcessId.HasValue, "ProcessId should have a value.");

            if (launchOptions.UnixPort.IsOSX())
            {
                // Usually the first FD=txt in the output of lsof points to the executable.
                absoluteExePath = string.Format(CultureInfo.InvariantCulture, "shell lsof -p {0} | awk '$4 == \"txt\" {{ print $9 }}'|awk 'NR==1 {{print $1}}'", _launchOptions.ProcessId.Value);
            }
            else if (launchOptions.UnixPort.IsLinux())
            {
                absoluteExePath = string.Format(CultureInfo.InvariantCulture, @"shell readlink -f /proc/{0}/exe", _launchOptions.ProcessId.Value);
            }
            else
            {
                throw new LaunchErrorException(ResourceStrings.Error_UnsupportedPlatform);
            }

            Action<string> failureHandler = (string miError) =>
            {
                string message = string.Format(CultureInfo.CurrentCulture, ResourceStrings.Error_FailedToGetExePath, miError);
                throw new LaunchErrorException(message);
            };

            Func<string, Task> successHandler = async (string exePath) =>
            {
                string trimmedExePath = exePath.Trim();
                try
                {
                    // If the folder contains a space, we need to quote the path.
                    if (trimmedExePath.Contains(' '))
                    {
                        trimmedExePath = "\"" + trimmedExePath + "\"";
                    }

                    await CmdAsync("-file-exec-and-symbols " + trimmedExePath, ResultClass.done);
                }
                catch (UnexpectedMIResultException miException)
                {
                    string message = string.Format(CultureInfo.CurrentCulture, ResourceStrings.Error_ExePathInvalid, trimmedExePath, MICommandFactory.Name, miException.MIError);
                    throw new LaunchErrorException(message);
                }
            };

            commands.Add(new LaunchCommand(absoluteExePath, ignoreFailures: false, failureHandler: failureHandler, successHandler: successHandler));
        }

        private TargetArchitecture DefaultArch()
        {
            if (LaunchOptions.TargetArchitecture != TargetArchitecture.Unknown)
            {
                return LaunchOptions.TargetArchitecture;
            }
            else
            {
                // Use X64 as default if the arch couldn't be detected and wasn't specified
                // in the launch options
                WriteOutput(ResourceStrings.Warning_UsingDefaultArchitecture);
                return TargetArchitecture.X64;
            }
        }

        private void AddGetTargetArchitectureCommand(IList<LaunchCommand> commands)
        {
            // User may specify the wrong architecture, e.g. ARM instead of ARM64, so use the target's real architecture if available:
            // 1. if the command factory can discover the target architecture then use that
            // 2. else if the user specified an architecture then use that
            // 3. otherwise default to x64
            SetTargetArch(DefaultArch()); // set the default value based on user input

            Func<string, Task> successHandler = (string resultsStr) =>
            {
                var archFromTarget = MICommandFactory.ParseTargetArchitectureResult(resultsStr);

                if (archFromTarget != TargetArchitecture.Unknown)
                {
                    SetTargetArch(archFromTarget);
                }

                return Task.FromResult(0);
            };

            string cmd = MICommandFactory.GetTargetArchitectureCommand();

            if (cmd != null)
            {
                // schedule a command to fetch the the debuggers actual target achitecture 
                commands.Add(new LaunchCommand(cmd, ignoreFailures: true, successHandler: successHandler));
            }
        }

        public override void FlushBreakStateData()
        {
            base.FlushBreakStateData();
            Natvis.Cache.Flush();
        }

        private void Dispose()
        {
            if (_launchOptions.DeviceAppLauncher != null)
            {
                _launchOptions.DeviceAppLauncher.Dispose();
            }
            if (_waitDialog != null)
            {
                _waitDialog.Dispose();
            }

            Logger.Flush();
        }

        private async Task HandleBreakModeEvent(ResultEventArgs results, BreakRequest breakRequest)
        {
            string reason = results.Results.TryFindString("reason");
            int tid;
            if (!results.Results.Contains("thread-id"))
            {
                Results res = await MICommandFactory.ThreadInfo();
                tid = res.FindInt("id");
            }
            else
            {
                tid = results.Results.FindInt("thread-id");
            }

            if (_childProcessHandler != null && await _childProcessHandler.Stopped(results.Results, tid))
            {
                return;
            }

            // Any existing variable objects at this point are from the last time we were in break mode, and are
            //  therefore invalid.  Dispose them so they're marked for cleanup.
            lock (this.ActiveVariables)
            {
                foreach (IVariableInformation varInfo in this.ActiveVariables)
                {
                    varInfo.Dispose();
                }
                this.ActiveVariables.Clear();
            }

            ThreadCache.MarkDirty();
            MICommandFactory.DefineCurrentThread(tid);

            DebuggedThread thread = await ThreadCache.GetThread(tid);
            if (thread == null)
            {
                if (!this.IsStopDebuggingInProgress)
                {
                    Debug.Fail("Failed to find thread on break event.");
                    throw new Exception(String.Format(CultureInfo.CurrentCulture, ResourceStrings.MissingThreadBreakEvent, tid));
                }
                else
                {
                    // It's possible that the SIGINT was sent because GDB is trying to terminate a running debuggee and stop debugging
                    // See https://devdiv.visualstudio.com/DevDiv/VS%20Diag%20IntelliTrace/_workItems?_a=edit&id=236275&triage=true
                    // for a repro
                    return;
                }
            }

            await this.EnsureModulesLoaded();
            await ThreadCache.StackFrames(thread);  // prepopulate the break thread in the thread cache
            ThreadContext cxt = await ThreadCache.GetThreadContext(thread);

            if (cxt == null)
            {
                // Something went seriously wrong. For instance, this can happen when the primary thread
                // of an app exits on linux while background threads continue to run with pthread_exit on the main thread
                // See https://devdiv.visualstudio.com/DefaultCollection/DevDiv/VS%20Diag%20IntelliTrace/_workItems?_a=edit&id=197616&triage=true
                // for a repro
                Debug.Fail("Failed to find thread on break event.");
                throw new Exception(String.Format(CultureInfo.CurrentCulture, ResourceStrings.MissingThreadBreakEvent, tid));
            }

            ThreadCache.SendThreadEvents(this, null);   // make sure that new threads have been pushed to the UI

            //always delete breakpoints pending deletion on break mode
            //the flag tells us if we hit an existing breakpoint pending deletion that we need to continue

            await _breakpointManager.DeleteBreakpointsPendingDeletion();

            // Delete GDB variable objects that have been marked for cleanup
            List<string> variablesToDelete = null;
            lock (VariablesToDelete)
            {
                variablesToDelete = new List<string>(this.VariablesToDelete);
                VariablesToDelete.Clear();
            }

            foreach (var variable in variablesToDelete)
            {
                try
                {
                    await MICommandFactory.VarDelete(variable);
                }
                catch (MIException)
                {
                    //not much to do really, we're leaking MI debugger variables.
                    Debug.Fail("Failed to delete variable: " + variable + ". This is leaking memory in the MI Debugger.");
                }
            }

            if (String.IsNullOrWhiteSpace(reason) && !this.EntrypointHit)
            {
                breakRequest = BreakRequest.None;   // don't let stopping interfere with launch processing

                // MinGW sends a stopped event on attach. gdb<->gdbserver also sends a stopped event when first attached.
                // If this is a gdb<->gdbserver connection, ignore this as the entryPoint
                if (IsLocalLaunchUsingServer())
                {
                    // If the stopped event occurs on gdbserver, ignore it unless it contains a filename.
                    TupleValue frame = results.Results.TryFind<TupleValue>("frame");
                    if (frame.Contains("file"))
                    {
                        this.EntrypointHit = true;
                    }
                }
                else
                {
                    this.EntrypointHit = true;
                }

                CmdContinueAsync();
                FireDeviceAppLauncherResume();
            }
            else if (reason == "entry-point-hit")
            {
                this.EntrypointHit = true;
                await this.OnEntrypointHit();
                _callback.OnEntryPoint(thread);
            }
            else if (reason == "breakpoint-hit")
            {
                string bkptno = results.Results.FindString("bkptno");
                ulong addr = cxt.pc ?? 0;

                bool fContinue;
                TupleValue frame = results.Results.TryFind<TupleValue>("frame");
                AD7BoundBreakpoint[] bkpt = _breakpointManager.FindHitBreakpoints(bkptno, addr, frame, out fContinue);

                if (bkpt != null)
                {
                    if (frame != null && addr != 0)
                    {
                        string sourceFile = frame.TryFindString("fullname");
                        if (!String.IsNullOrEmpty(sourceFile))
                        {
                            await this.VerifySourceFileTimestamp(addr, sourceFile);
                        }
                    }

                    if (!this.EntrypointHit)
                    {
                        // Hitting a bp before the entrypoint overrules entrypoint processing.
                        this.EntrypointHit = true;
                        await this.OnEntrypointHit();
                    }

                    List<object> bplist = new List<object>();
                    bplist.AddRange(bkpt);
                    _callback.OnBreakpoint(thread, bplist.AsReadOnly());
                }
                else if (!this.EntrypointHit)
                {
                    this.EntrypointHit = true;
                    await this.OnEntrypointHit();

                    _callback.OnEntryPoint(thread);
                }
                else if (bkptno == "<EMBEDDED>")
                {
                    _callback.OnBreakpoint(thread, new ReadOnlyCollection<object>(new AD7BoundBreakpoint[] { }));
                }
                else
                {
                    if (fContinue)
                    {
                        //we hit a bp pending deletion
                        //post the CmdContinueAsync operation so it does not happen until we have deleted all the pending deletes
                        CmdContinueAsyncConditional(breakRequest);
                    }
                    else
                    {
                        // not one of our breakpoints, so stop with a message
                        _callback.OnException(thread, "Unknown breakpoint", "", 0);
                    }
                }
            }
            else if (reason == "watchpoint-trigger")
            {
                var wpt = results.Results.Find("wpt");
                string bkptno = wpt.FindString("number");
                ulong addr = cxt.pc ?? 0;

                bool fContinue;
                AD7BoundBreakpoint bkpt = _breakpointManager.FindHitWatchpoint(bkptno, out fContinue);
                if (bkpt != null)
                {
                    List<object> bplist = new List<object>();
                    bplist.Add(bkpt);
                    _callback.OnBreakpoint(thread, bplist.AsReadOnly());
                }
                else
                {
                    if (fContinue)
                    {
                        //we hit a bp pending deletion
                        //post the CmdContinueAsync operation so it does not happen until we have deleted all the pending deletes
                        CmdContinueAsyncConditional(breakRequest);
                    }
                    else
                    {
                        // not one of our breakpoints, so stop with a message
                        _callback.OnException(thread, "Unknown watchpoint", "", 0);
                    }
                }
            }
            else if (reason == "end-stepping-range" || reason == "function-finished")
            {
                _callback.OnStepComplete(thread);
            }
            else if (reason == "signal-received")
            {
                string name = results.Results.TryFindString("signal-name");
                if ((name == "SIG32") || (name == "SIG33"))
                {
                    // we are going to ignore these (Sigma) signals for now
                    CmdContinueAsyncConditional(breakRequest);
                }
                else if (MICommandFactory.IsAsyncBreakSignal(results.Results))
                {
                    _callback.OnAsyncBreakComplete(thread);
                }
                else
                {
                    uint code = 0;
                    string sigName = results.Results.TryFindString("signal-name");
                    code = results.Results.Contains("signal") ? results.Results.FindUint("signal") : 0;
                    if (String.IsNullOrEmpty(sigName) && code != 0 && EngineUtils.SignalMap.Instance.ContainsValue(code))
                    {
                        sigName = EngineUtils.SignalMap.Instance.First((p) => p.Value == code).Key;
                    }
                    else if (!String.IsNullOrEmpty(sigName) && code == 0 && EngineUtils.SignalMap.Instance.ContainsKey(sigName))
                    {
                        code = EngineUtils.SignalMap.Instance[sigName];
                    }
                    bool stoppedAtSIGSTOP = false;
                    if (sigName == "SIGSTOP" && _launchOptions.ProcessId.HasValue)
                    {
                        if (AD7Engine.RemoveChildProcess(_launchOptions.ProcessId.Value))
                        {
                            stoppedAtSIGSTOP = true;
                        }
                    }
                    string message = results.Results.TryFindString("signal-meaning");
                    if (stoppedAtSIGSTOP)
                    {
                        await MICommandFactory.Signal("SIGCONT");
                    }
                    else
                    {
                        _callback.OnException(thread, sigName, message, code);
                    }
                }
            }
            else if (reason == "exception-received")
            {
                string exceptionName = results.Results.TryFindString("exception-name");
                if (string.IsNullOrEmpty(exceptionName))
                    exceptionName = "Exception";

                string description = results.Results.FindString("exception");
                Guid? exceptionCategory;
                ExceptionBreakpointState state;
                MICommandFactory.DecodeExceptionReceivedProperties(results.Results, out exceptionCategory, out state);

                _callback.OnException(thread, exceptionName, description, 0, exceptionCategory, state);
            }
            else
            {
                if (breakRequest == BreakRequest.None)
                {
                    Debug.Fail("Unknown stopping reason");
                    _callback.OnException(thread, "Unknown", "Unknown stopping event", 0);
                }
            }
            if (IsExternalBreakRequest(breakRequest))
            {
                _callback.OnStopComplete(thread);
            }
        }

        /// <summary>
        /// Tasks to run when the entry point is hit.
        /// </summary>
        private async Task OnEntrypointHit()
        {
            if (this.MICommandFactory.Mode == MIMode.Lldb)
            {
                // When the terminal window is closed, a SIGHUP is sent to lldb-mi and LLDB's default is to stop.
                // We want to not stop (break) when this happens and the SIGHUP to be sent to the debuggee process.
                // LLDB requires this command to be issued after the process has started.
                await ConsoleCmdAsync("process handle --pass true --stop false --notify false SIGHUP", allowWhileRunning: false, ignoreFailures: true);
            }

            if (this._deleteEntryPointBreakpoint && !String.IsNullOrWhiteSpace(this._entryPointBreakpoint))
            {
                // Try and delete the entrypoint breakpoint. We only try this once but in some cases this won't succeed
                await MICommandFactory.BreakDelete(this._entryPointBreakpoint, ResultClass.None);
                this._deleteEntryPointBreakpoint = false;
            }
        }

        private static bool IsExternalBreakRequest(BreakRequest breakRequest)
        {
            return breakRequest == BreakRequest.Async || breakRequest == BreakRequest.Stop;
        }

        private void CmdContinueAsyncConditional(BreakRequest request)
        {
            if (!IsExternalBreakRequest(request))
            {
                CmdContinueAsync();
            }
        }

        private async Task VerifySourceFileTimestamp(ulong addr, string sourceFilePath)
        {
            await this.EnsureModulesLoaded();

            string targetModulePath = this._launchOptions.ExePath;
            DebuggedModule targetModule = _moduleList.FirstOrDefault(m => m.AddressInModule(addr));
            if (targetModule != null)
            {
                targetModulePath = targetModule.Name;
            }

            Tuple<string, string> key = Tuple.Create(sourceFilePath, targetModulePath);
            if (_fileTimestampWarnings.Contains(key))
            {
                // We've already warned about this file
                return;
            }

            try
            {
                if (!File.Exists(sourceFilePath) || !File.Exists(targetModulePath))
                {
                    return;
                }

                DateTime sourceFileTimestamp = File.GetLastWriteTimeUtc(sourceFilePath);
                DateTime moduleFileTimestamp = File.GetLastWriteTimeUtc(targetModulePath);

                if (sourceFileTimestamp > moduleFileTimestamp)
                {
                    // Source file is newer than the module - warn the user
                    _fileTimestampWarnings.Add(key);

                    string message = String.Format(CultureInfo.CurrentCulture, ResourceStrings.Warning_SourceFileOutOfDate_Arg2, sourceFilePath, targetModulePath);
                    _callback.OnOutputMessage(new OutputMessage(message + Environment.NewLine, enum_MESSAGETYPE.MT_OUTPUTSTRING, OutputMessage.Severity.Warning));
                }
            }
            catch (IOException)
            {
                // Ignore exceptions related to getting file information
            }
        }

        internal WorkerThread WorkerThread
        {
            get { return _worker; }
        }

        /// <summary>
        /// Use to ensure path separators are correct for files that exist on the target debugger's machine.
        /// If you are debugging on Windows to a remote instance of gdb or gdbserver, it will update it to Unix path separators.
        /// </summary>
        internal string EnsureProperPathSeparators(string path)
        {
            if (this.UseUnixPathSeparators)
            {
                path = path.Replace('\\', '/');
            }
            else
            {
                path = path.Trim();
                path = path.Replace(@"\", @"\\");
            }

            if (path.IndexOfAny(new char[] { ' ', '\'' }) != -1)
            {
                path = '"' + path + '"';
            }
            return path;
        }

        /// <summary>
        /// This method should be used to escape paths that are used by GDB (and NOT gdbserver) locally. 
        /// Any path that gdbserver would use in remote server scenarios should use EnsureProperPathSeparators instead.
        /// </summary>
        internal string EscapeSymbolPath(string path, bool ignoreSpaces = false)
        {
            if (this.UseUnixSymbolPaths)
            {
                path = path.Replace('\\', '/');
            }
            else
            {
                path = path.Trim();
                path = path.Replace(@"\", @"\\");
            }

            if (!ignoreSpaces && path.IndexOf(' ') != -1)
            {
                path = '"' + path + '"';
            }
            return path;
        }

        /// <summary>
        /// Check to see when to use Unix Path separators. Will check if we're doing a local Windows Launch. If it is, then
        /// verify if a) we're doing a device launch and b) if MIDebuggerServerAddress is used. Device launch needs Windows path separators, 
        /// but when gdbserver is used on Linux, then we need Unix separators.
        /// </summary>
        internal bool UseUnixPathSeparators
        {
            get
            {
                if (PlatformUtilities.IsWindows() && _launchOptions is LocalLaunchOptions)
                {
                    // If not a device launch (Android) and MIDebuggerServerAddress is specified, then we also need to use Unix symbol paths
                    return _launchOptions.DeviceAppLauncher == null &&
                        !String.IsNullOrWhiteSpace(((LocalLaunchOptions)_launchOptions).MIDebuggerServerAddress);
                }

                return true;
            }
        }

        internal bool UseUnixSymbolPaths { get { return _launchOptions.UseUnixSymbolPaths; } }

        internal static string UnixPathToWindowsPath(string unixPath)
        {
            return unixPath.Replace('/', '\\');
        }

        internal void LoadSymbols(DebuggedModule module)
        {
            if (MICommandFactory.Mode == MIMode.Gdb)
            {
                if (!module.SymbolsLoaded && !string.IsNullOrWhiteSpace(module.SymbolPath))
                {
                    Task evalTask = Task.Run(async () =>
                    {
                        await LoadSymbols(GetFileName(module.Name));
                        await CheckModules();
                    });
                }
            }
            else
            {
                throw new NotImplementedException();
            }
        }

        private async Task<string> LoadSymbols(string filename)
        {
            return await ConsoleCmdAsync("sharedlibrary " + filename, allowWhileRunning: false);
        }

        private async Task CheckModules()
        {
            // NOTE: The version of GDB that comes in the Android SDK doesn't support -file-list-shared-library
            // so we need to use the console command
            //string results = await MICommandFactory.GetSharedLibrary();
            string results = await ConsoleCmdAsync("info sharedlibrary", allowWhileRunning: false);

            using (StringReader stringReader = new StringReader(results))
            {
                while (true)
                {
                    string line = stringReader.ReadLine();
                    if (line == null)
                    {
                        break;
                    }

                    ulong startAddr = 0;
                    ulong endAddr = 0;
                    if (line.StartsWith("From")) // header line, ignore
                    {
                        continue;
                    }
                    else if (line.StartsWith("0x"))  // module with load address
                    {
                        // line format: 0x<hex start addr>  0x<hex end addr>  [ Yes | No ]  <filename>
                        line = MICommandFactory.SpanNextAddr(line, out startAddr);
                        if (line == null)
                        {
                            continue;
                        }
                        line = MICommandFactory.SpanNextAddr(line, out endAddr);
                        if (line == null || endAddr < startAddr)
                        {
                            continue;
                        }
                    }
                    line = line.Trim();
                    bool symbolsLoaded;
                    if (line.StartsWith("Yes"))
                    {
                        symbolsLoaded = true;
                        line = line.Substring(3);
                    }
                    else if (line.StartsWith("No"))
                    {
                        symbolsLoaded = false;
                        line = line.Substring(2);
                    }
                    else
                    {
                        continue;
                    }
                    line = line.Trim();
                    line = line.TrimEnd(new char[] { '"', '\n' });
                    AddModule(line, line, startAddr, endAddr - startAddr, symbolsLoaded, line);
                }
            }
        }

        private DebuggedModule AddModule(string id, string name, ulong baseAddr, ulong size, bool symbolsLoaded, string symPath)
        {
            var module = FindModule(id);
            if (module == null)
            {
                module = new DebuggedModule(id, name, baseAddr, size, symbolsLoaded, symPath, _loadOrder++);
                lock (_moduleList)
                {
                    // Temporary kludge to work around VS asking user for source when __sanitizer::Die breakpoint is hit.
                    // Will be removed when asan implementation switches to using the unhandled exception dialog.
                    if (id.Contains("libasan.so"))
                    {
                        module.IgnoreSource = true;
                    }
                    _moduleList.Add(module);
                }

                _callback.OnModuleLoad(module);
            }
            else if (!module.SymbolsLoaded && symbolsLoaded)
            {
                module.SymbolsLoaded = true;
                _callback.OnSymbolsLoaded(module);
            }
            return module;
        }

        // this is called on any thread, so we need to dispatch the command via
        // the Worker thread, to end up in DispatchCommand
        protected override void ScheduleStdOutProcessing(string line)
        {
            _worker.PostOperation(() =>
            {
                // Docker connections buffer the text so we need to split it up into individual lines.
                char[] newLineCharSeparator = new char[] { '\n' };
                string[] parsedLines = line.Split(newLineCharSeparator, StringSplitOptions.RemoveEmptyEntries);
                foreach( var item in parsedLines)
                {
                    ProcessStdOutLine(item);
                }                
            });
        }

        protected override void ScheduleResultProcessing(Action func)
        {
            _worker.PostOperation(() => { func(); });
        }

        public async Task Execute(DebuggedThread thread)
        {
            await ExceptionManager.EnsureSettingsUpdated();

            // Should clear stepping state
            if (_worker.IsPollThread())
            {
                CmdContinueAsync();
            }
            else
            {
                _worker.PostOperation(CmdContinueAsync);
            }
        }

        public Task Continue(DebuggedThread thread)
        {
            // Called after Stopping event
            return Execute(thread);
        }

        public async Task Step(int threadId, enum_STEPKIND kind, enum_STEPUNIT unit)
        {
            this.VerifyNotDebuggingCoreDump();

            await ExceptionManager.EnsureSettingsUpdated();

            if ((unit == enum_STEPUNIT.STEP_LINE) || (unit == enum_STEPUNIT.STEP_STATEMENT))
            {
                switch (kind)
                {
                    case enum_STEPKIND.STEP_INTO:
                        await MICommandFactory.ExecStep(threadId);
                        break;
                    case enum_STEPKIND.STEP_OVER:
                        await MICommandFactory.ExecNext(threadId);
                        break;
                    case enum_STEPKIND.STEP_OUT:
                        await MICommandFactory.ExecFinish(threadId);
                        break;
                    default:
                        throw new NotImplementedException();
                }
            }
            else if (unit == enum_STEPUNIT.STEP_INSTRUCTION)
            {
                switch (kind)
                {
                    case enum_STEPKIND.STEP_INTO:
                        await MICommandFactory.ExecStepInstruction(threadId);
                        break;
                    case enum_STEPKIND.STEP_OVER:
                        await MICommandFactory.ExecNextInstruction(threadId);
                        break;
                    case enum_STEPKIND.STEP_OUT:
                        await MICommandFactory.ExecFinish(threadId);
                        break;
                    default:
                        throw new NotImplementedException();
                }
            }
            else
            {
                throw new NotImplementedException();
            }
        }

        public DebuggedModule ResolveAddress(ulong addr)
        {
            lock (_moduleList)
            {
                return _moduleList.Find((m) => m.AddressInModule(addr));
            }
        }

        public void Close()
        {
            if (_launchOptions.DeviceAppLauncher != null)
            {
                _launchOptions.DeviceAppLauncher.Terminate();
            }
            CloseQuietly();
        }

        public async Task ResumeFromLaunch()
        {
            _connected = true;

            // Send any strings we got before the process came up
            if (_pendingMessages?.Length != 0)
            {
                _callback.OnOutputString(_pendingMessages.ToString());
                _pendingMessages = null;
            }

            await this.ExceptionManager.EnsureSettingsUpdated();

            if (_initialBreakArgs != null)
            {
                if (MICommandFactory.SupportsStopOnDynamicLibLoad())
                {
                    await EnsureModulesLoaded();
                }

                await HandleBreakModeEvent(_initialBreakArgs, BreakRequest.None);
                _initialBreakArgs = null;
            }
            else if (this.IsCoreDump)
            {
                // Set initial state of debug engine to stopped with emulated results
                this.OnStateChanged("stopped", await this.GenerateStoppedRecordResults());
            }
            else
            {
                bool attach = _launchOptions.ProcessId.HasValue;

                if (!attach)
                {
                    this.SourceLineCache.Clear();

                    switch (_launchOptions.LaunchCompleteCommand)
                    {
                        case LaunchCompleteCommand.ExecRun:
                            await MICommandFactory.ExecRun();
                            break;
                        case LaunchCompleteCommand.ExecContinue:
                            await MICommandFactory.ExecContinue();
                            break;
                        case LaunchCompleteCommand.None:
                            break;
                        default:
                            Debug.Fail("Not implemented enum code for LaunchCompleteCommand??");
                            throw new NotImplementedException();
                    }
                }

                FireDeviceAppLauncherResume();
            }
        }

        private void FireDeviceAppLauncherResume()
        {
            if (_launchOptions.DeviceAppLauncher != null)
            {
                _launchOptions.DeviceAppLauncher.OnResume();
            }
        }

        /// <summary>
        /// Generates results that represent an emulated MI stopped record.
        /// </summary>
        private async Task<Results> GenerateStoppedRecordResults()
        {
            Results threadInfo = await this.MICommandFactory.ThreadInfo();

            // Get the current thread identifier
            string currentThreadId = threadInfo.FindString("current-thread-id");

            // Get list of all threads in the process
            ValueListValue threads = threadInfo.Find<ValueListValue>("threads");

            // Find the thread that is the current thread, which should exist since there is a current thread id value
            TupleValue currentThread = threads.AsArray<TupleValue>().FirstOrDefault(tv => currentThreadId.Equals(tv.FindString("id"), StringComparison.Ordinal));
            Debug.Assert(null != currentThread, String.Concat("Unable to find thread with ID ", currentThreadId, "."));
            if (null == currentThread)
                throw new UnexpectedMIResultException(this.MICommandFactory.Name, "-thread-info", null);

            // Get the frame of the current thread
            TupleValue currentFrame = currentThread.Find<TupleValue>("frame");

            // Collect the addr, func, and args fields from the current frame as they are required.
            // Collect the file, fullname, and line fields if they are available. They may be missing if the frame is for
            // a binary that does not have symbols.
            TupleValue newFrame = currentFrame.Subset(
                new string[] { "addr", "func", "args" },
                new string[] { "file", "fullname", "line" });

            // Create result that emulates a signal received from the debuggee with the frame and thread information
            List<NamedResultValue> values = new List<NamedResultValue>();
            values.Add(new NamedResultValue("reason", new ConstValue("signal-received")));
            values.Add(new NamedResultValue("frame", newFrame));
            values.Add(new NamedResultValue("thread-id", new ConstValue(currentThreadId)));
            return new Results(ResultClass.done, values);
        }

        public void Terminate()
        {
            // Pretend to kill the process, which will tear down the MI Debugger
            //TODO: Something better than this.
            if (_launchOptions.DeviceAppLauncher != null)
            {
                _launchOptions.DeviceAppLauncher.Terminate();
            }
            ScheduleStdOutProcessing(@"*stopped,reason=""exited"",exit-code=""42""");
        }

        public void Detach()
        {
            // Special casing sending the fake stopped event for clrdbg and lldb. 
            // GDB prints out thread group exit events on mi command "-target-detach" which is handed by method HandleThreadGroupExited
            // GDB or the debuggee can terminate and those are handled by Terminate and TerminateProcess methods.
            if (MICommandFactory.Mode == MIMode.Clrdbg || MICommandFactory.Mode == MIMode.Lldb)
            {
                ScheduleStdOutProcessing(@"*stopped,reason=""disconnected""");
            }
        }

        public DebuggedModule[] GetModules()
        {
            lock (_moduleList)
            {
                return _moduleList.ToArray();
            }
        }

        public DebuggedModule FindModule(string id)
        {
            lock (_moduleList)
            {
                return _moduleList.Find((m) => m.Id == id);
            }
        }

        public DebuggedModule FindModule(ulong addr)
        {
            lock (_moduleList)
            {
                return _moduleList.Find((m) => m.AddressInModule(addr));
            }
        }

        public bool GetSourceInformation(uint addr, ref string m_documentName, ref string m_functionName, ref uint m_lineNum, ref uint m_numParameters, ref uint m_numLocals)
        {
            return false;
        }

        public uint[] GetAddressesForSourceLocation(string moduleName, string documentName, uint dwStartLine, uint dwStartCol)
        {
            uint[] addrs = new uint[1];
            addrs[0] = 0xDEADF00D;
            return addrs;
        }

        public void SetBreakpoint(uint address, Object client)
        {
            throw new NotImplementedException();
        }

        internal void OnPostedOperationError(object sender, Exception e)
        {
            if (this.ProcessState == MICore.ProcessState.Exited)
            {
                return; // ignore exceptions after the process has exited
            }

            string exceptionMessage = e.Message.TrimEnd(' ', '\t', '.', '\r', '\n');
            string userMessage = string.Format(CultureInfo.CurrentCulture, MICoreResources.Error_ExceptionInOperation, exceptionMessage);
            _callback.OnError(userMessage);
        }

        //This method gets the locals and parameters and creates an MI debugger variable for each one so that we can manipulate them (and expand children, etc.)
        //NOTE: Eval is called
        internal async Task<List<VariableInformation>> GetLocalsAndParameters(AD7Thread thread, ThreadContext ctx)
        {
            List<VariableInformation> variables = new List<VariableInformation>();

            ValueListValue localsAndParameters = await MICommandFactory.StackListVariables(PrintValues.NoValues, thread.Id, ctx.Level);

            foreach (var localOrParamResult in localsAndParameters.Content)
            {
                string name = localOrParamResult.FindString("name");
                bool isParam = localOrParamResult.TryFindString("arg") == "1";
                SimpleVariableInformation simpleInfo = new SimpleVariableInformation(name, isParam);
                VariableInformation vi = await simpleInfo.CreateMIDebuggerVariable(ctx, Engine, thread);
                variables.Add(vi);
            }

            return variables;
        }

        //This method gets the value/type info for the method parameters without creating an MI debugger variable for them. For use in the callstack window
        //NOTE: eval is not called
        public async Task<List<SimpleVariableInformation>> GetParameterInfoOnly(AD7Thread thread, ThreadContext ctx)
        {
            List<SimpleVariableInformation> parameters = new List<SimpleVariableInformation>();

            ValueListValue localAndParameters = await MICommandFactory.StackListVariables(PrintValues.SimpleValues, thread.Id, ctx.Level);

            foreach (var results in localAndParameters.Content.Where(r => r.TryFindString("arg") == "1"))
            {
                parameters.Add(new SimpleVariableInformation(results.FindString("name"), /*isParam*/ true, results.FindString("value"), results.FindString("type")));
            }

            return parameters;
        }

        //This method gets the value/type info for the method parameters of all frames without creating an mi debugger variable for them. For use in the callstack window
        //NOTE: eval is not called
        public async Task<List<ArgumentList>> GetParameterInfoOnly(AD7Thread thread, bool values, bool types, uint low, uint high)
        {
            // If values are requested, request simple values, otherwise we'll use -var-create to get the type of argument it is.
            var frames = await MICommandFactory.StackListArguments(values ? PrintValues.SimpleValues : PrintValues.NoValues, thread.Id, low, high);
            List<ArgumentList> parameters = new List<ArgumentList>();

            foreach (var f in frames)
            {
                int level = f.FindInt("level");
                ListValue argList = null;
                f.TryFind<ListValue>("args", out argList);
                List<SimpleVariableInformation> args = new List<SimpleVariableInformation>();
                if (argList != null)
                {
                    if (argList is ValueListValue) // a tuple for each arg
                    {
                        foreach (var arg in ((ValueListValue)argList).Content)
                        {
                            args.Add(new SimpleVariableInformation(arg.FindString("name"), /*isParam*/ true, arg.TryFindString("value"), arg.TryFindString("type")));
                        }
                    }
                    else
                    {
                        // simple arg name list
                        string[] names = ((ResultListValue)argList).FindAllStrings("name");
                        foreach (var n in names)
                        {
                            // If the types of the arguments are requested, get that from a call to -var-create
                            string typeString = null;
                            if (types)
                            {
                                Debug.Assert(!values, "GetParameterInfoOnly should not reach here if values is true");
                                Results results = await MICommandFactory.VarCreate(n, thread.Id, (uint)level, 0, ResultClass.None);
                                // Only get the type if the result is "done"
                                if (results.ResultClass == ResultClass.done)
                                {
                                    typeString = results.TryFindString("type");

                                    string varName = results.TryFindString("name");
                                    if (!String.IsNullOrWhiteSpace(varName))
                                    {
                                        // Remove the variable we created as we don't track it.
                                        await MICommandFactory.VarDelete(varName);
                                    }
                                }
                            }

                            args.Add(new SimpleVariableInformation(n, /*isParam*/ true, /*value*/null, String.IsNullOrWhiteSpace(typeString) ? null : typeString));
                        }
                    }
                }
                parameters.Add(new ArgumentList(level, args));
            }
            return parameters;
        }

        internal async Task<uint> ReadProcessMemory(ulong address, uint count, byte[] bytes)
        {
            string cmd = "-data-read-memory-bytes " + EngineUtils.AsAddr(address, Is64BitArch) + " " + count.ToString();
            Results results = await CmdAsync(cmd, ResultClass.None);
            if (results.ResultClass == ResultClass.error)
            {
                return uint.MaxValue;
            }
            ValueListValue mem = results.Find<ValueListValue>("memory");
            if (mem.IsEmpty())
            {
                return 0;
            }
            TupleValue res = mem.Content[0] as TupleValue;
            if (res == null)
            {
                return 0;
            }
            ulong start = res.FindAddr("begin");
            ulong end = res.FindAddr("end");
            ulong offset = res.FindAddr("offset");   // for some reason this is formatted as hex
            string content = res.FindString("contents");
            uint toRead = (uint)content.Length / 2;
            if (toRead > count)
            {
                toRead = count;
            }
            // ensure the buffer contains the desired bytes.
            if (start + offset != address)
            {
                throw new MIException(Constants.E_FAIL);
            }

            for (int pos = 0; pos < toRead; ++pos)
            {
                // Decode one byte
                string strByte = content.Substring(pos * 2, 2);
                bytes[pos] = Convert.ToByte(strByte, 16);
            }
            return toRead;
        }

        internal async Task<Tuple<ulong, ulong>> FindValidMemoryRange(ulong address, uint count, int offset)
        {
            var ret = new Tuple<ulong, ulong>(0, 0);    // init to an empty range
            string cmd = String.Format(CultureInfo.InvariantCulture, "-data-read-memory-bytes -o {0} {1} {2}", offset.ToString(), EngineUtils.AsAddr(address, Is64BitArch), count.ToString());
            Results results = await CmdAsync(cmd, ResultClass.None);
            if (results.ResultClass == ResultClass.error)
            {
                return ret;
            }
            ValueListValue mem = results.Find<ValueListValue>("memory");
            if (mem.IsEmpty())
            {
                return ret;
            }
            TupleValue res = mem.Content[0] as TupleValue;
            if (res == null)
            {
                return ret;
            }
            ulong start = res.FindAddr("begin");
            ulong end = res.FindAddr("end");
            return new Tuple<ulong, ulong>(start, end);
        }

        private OutputMessage DecodeOutputEvent(Results results)
        {
            // NOTE: the message event is an MI Extension from clrdbg, though we could use in it the future for other debuggers
            string text = results.TryFindString("text");
            if (string.IsNullOrEmpty(text))
            {
                Debug.Fail("Bogus message event. Missing 'text' property.");
                return null;
            }

            string sendTo = results.TryFindString("send-to");
            if (string.IsNullOrEmpty(sendTo))
            {
                Debug.Fail("Bogus message event, missing 'send-to' property");
                return null;
            }

            enum_MESSAGETYPE messageType;
            switch (sendTo)
            {
                case "message-box":
                    messageType = enum_MESSAGETYPE.MT_MESSAGEBOX;
                    break;

                case "output-window":
                    messageType = enum_MESSAGETYPE.MT_OUTPUTSTRING;
                    break;

                default:
                    Debug.Fail("Bogus message event. Unexpected 'send-to' property. Ignoring.");
                    return null;
            }

            OutputMessage.Severity severity = OutputMessage.Severity.Warning;
            switch (results.TryFindString("severity"))
            {
                case "error":
                    severity = OutputMessage.Severity.Error;
                    break;

                case "warning":
                    severity = OutputMessage.Severity.Warning;
                    break;
            }

            switch (results.TryFindString("source"))
            {
                case "target-exception":
                    messageType |= enum_MESSAGETYPE.MT_REASON_EXCEPTION;
                    break;
                case "jmc-prompt":
                    messageType |= (enum_MESSAGETYPE)enum_MESSAGETYPE90.MT_REASON_JMC_PROMPT;
                    break;
                case "step-filter":
                    messageType |= (enum_MESSAGETYPE)enum_MESSAGETYPE90.MT_REASON_STEP_FILTER;
                    break;
                case "fatal-error":
                    messageType |= (enum_MESSAGETYPE)enum_MESSAGETYPE120.MT_FATAL_ERROR;
                    break;
            }

            uint errorCode = results.TryFindUint("error-code") ?? 0;
            return new OutputMessage(text, messageType, severity, errorCode);
        }

        private static RegisterGroup GetGroupForRegister(List<RegisterGroup> registerGroups, string name, EngineUtils.RegisterNameMap nameMap)
        {
            string grpName = nameMap.GetGroupName(name);
            RegisterGroup grp = registerGroups.FirstOrDefault((g) => { return g.Name == grpName; });
            if (grp == null)
            {
                grp = new RegisterGroup(grpName);
                registerGroups.Add(grp);
            }
            return grp;
        }

        private void InitializeRegisters()
        {
            WorkerThread.RunOperation(async () =>
            {
                if (_registers != null)
                    return; // already initialized

                string[] names = await MICommandFactory.DataListRegisterNames();

                if (_registers != null)
                    return; // already initialized

                EngineUtils.RegisterNameMap nameMap = EngineUtils.RegisterNameMap.Create(names);
                List<RegisterDescription> desc = new List<RegisterDescription>();
                var registerGroups = new List<RegisterGroup>();
                for (int i = 0; i < names.Length; ++i)
                {
                    if (String.IsNullOrEmpty(names[i]))
                    {
                        continue;  // ignore the empty names
                    }
                    RegisterGroup grp = GetGroupForRegister(registerGroups, names[i], nameMap);
                    desc.Add(new RegisterDescription(names[i], grp, i));
                }
                _registerGroups = registerGroups.AsReadOnly();
                _registers = desc.AsReadOnly();
            });
        }

        public ReadOnlyCollection<RegisterDescription> GetRegisterDescriptions()
        {
            // If this is called on the Worker thread it may deadlock
            Debug.Assert(!_worker.IsPollThread());

            if (_registers == null)
            {
                InitializeRegisters();
            }

            return _registers;
        }

        public ReadOnlyCollection<RegisterGroup> GetRegisterGroups()
        {
            // If this is called on the Worker thread it may deadlock
            Debug.Assert(!_worker.IsPollThread());

            if (_registerGroups == null)
            {
                InitializeRegisters();
            }

            return _registerGroups;
        }

        public async Task<Tuple<int, string>[]> GetRegisters(int threadId, uint level)
        {
            TupleValue[] values = await MICommandFactory.DataListRegisterValues(threadId);
            Tuple<int, string>[] regValues = new Tuple<int, string>[values.Length];
            for (int i = 0; i < values.Length; ++i)
            {
                int index = values[i].FindInt("number");
                string regContent = values[i].FindString("value");
                regValues[i] = new Tuple<int, string>(index, regContent);
            }
            return regValues;
        }

        public async Task DisableBreakpointsForFuncEvalAsync()
        {
            await _breakpointManager.DisableBreakpointsForFuncEvalAsync();
        }

        public async Task EnableBreakpointsAfterFuncEvalAsync()
        {
            await _breakpointManager.EnableAfterFuncEvalAsync();
        }

        /// <summary>
        /// Finds the line associated with a start address.
        /// </summary>
        public async Task<uint> LineForStartAddress(string file, ulong startAddress)
        {
            List<ulong> addresses = new List<ulong>();
            SourceLineMap srcLines = await SourceLineCache.GetLinesForFile(file);
            if (srcLines == null || srcLines.Count == 0)
            {
                srcLines = await SourceLineCache.GetLinesForFile(System.IO.Path.GetFileName(file));
            }
            if (srcLines == null || srcLines.Count == 0)
            {
                return 0;
            }

            SourceLine srcLine;
            if (srcLines.TryGetValue(startAddress, out srcLine))
            {
                return srcLine.Line;
            }
            return 0;
        }

        public async Task<List<ulong>> StartAddressesForLine(string file, uint line)
        {
            List<ulong> addresses = new List<ulong>();
            string compFile;
            SourceLineMap srcLines;
            if (MapCurrentSrcToCompileTimeSrc(file, out compFile))  // found a remote mapping for this source file
            {
                file = compFile;
                srcLines = await SourceLineCache.GetLinesForFile(file);
            }
            else
            {
                srcLines = await SourceLineCache.GetLinesForFile(file);
                if (srcLines == null || srcLines.Count == 0)
                {
                    srcLines = await SourceLineCache.GetLinesForFile(System.IO.Path.GetFileName(file));
                }
            }
            if (srcLines != null && srcLines.Count > 0)
            {
                bool gotoNextFunc = false;
                foreach (KeyValuePair<ulong, SourceLine> l in srcLines)
                {
                    if (gotoNextFunc)
                    {
                        if (l.Value.Line == 0)
                        {
                            gotoNextFunc = false;
                        }
                    }
                    else if (line == l.Value.Line)
                    {
                        addresses.Add(l.Value.AddrStart);
                        gotoNextFunc = true;
                    }
                }
            }
            if (addresses.Count == 0)
            {
                // ask the underlying debugger for the line info
                addresses = await MICommandFactory.StartAddressesForLine(file, line);
            }
            return addresses;
        }

        /// <summary>
        /// The clear is done by sending reset string (ESC, c) to terminal STDERR
        /// </summary>
        /// <returns></returns>
        private Task<string> ResetConsole()
        {
            return ConsoleCmdAsync(@"shell echo -e \\033c 1>&2", allowWhileRunning: false);
        }

        public bool IsChildProcessDebugging => _childProcessHandler != null;

        public bool MapCurrentSrcToCompileTimeSrc(string currentSrc, out string compilerSrc)
        {
            if (_launchOptions.SourceMap != null)
            {
                StringComparison comp = PlatformUtilities.IsWindows() ? StringComparison.OrdinalIgnoreCase : StringComparison.Ordinal;
                foreach (var e in _launchOptions.SourceMap)
                {
                    if (e.UseForBreakpoints && currentSrc.StartsWith(e.EditorPath, comp))
                    {
                        var file = currentSrc.Substring(e.EditorPath.Length);
                        if (string.IsNullOrEmpty(file)) // matched the whole string
                        {
                            compilerSrc = e.CompileTimePath;  // return the matches compile time path
                            return true;
                        }
                        // must do the path break at a directory boundry, i.e. at a '\' or '/' char
                        char firstFilechar = file[0];
                        char lastDirectoryChar = e.EditorPath[e.EditorPath.Length - 1];
                        if (firstFilechar == Path.DirectorySeparatorChar || firstFilechar == Path.AltDirectorySeparatorChar)
                        {
                            file = file.Trim(new char[] { Path.DirectorySeparatorChar, Path.AltDirectorySeparatorChar });   // Trim the directory separator(s)
                        }
                        else if (lastDirectoryChar != Path.DirectorySeparatorChar && lastDirectoryChar != Path.AltDirectorySeparatorChar)
                        {
                            continue;   // match didn't end at a directory separator, not actually a match
                        }
                        compilerSrc = Path.Combine(e.CompileTimePath, file);    // map to the compiled location
                        if (compilerSrc.IndexOf('\\') > 0)
                        {
                            compilerSrc = compilerSrc.Replace('\\', '/'); // use Unix notation for the compiled path
                        }
                        return true;
                    }
                }
            }
            compilerSrc = currentSrc;
            return false;
        }

        public bool MapCompileTimeSrcToCurrentSrc(string compilerSrc, out string currentName)
        {
            if (_launchOptions.SourceMap != null)
            {
                StringComparison comp = _launchOptions.UseUnixSymbolPaths ? StringComparison.Ordinal : StringComparison.OrdinalIgnoreCase;
                foreach (var e in _launchOptions.SourceMap)
                {
                    if (string.IsNullOrEmpty(e.CompileTimePath))
                    {
                        continue;   // don't try to map back if path has an empty compiler src tree
                    }
                    if (compilerSrc.StartsWith(e.CompileTimePath, comp))
                    {
                        var file = compilerSrc.Substring(e.CompileTimePath.Length);
                        if (string.IsNullOrEmpty(file)) // matched the whole directory string
                        {
                            break;  // use default
                        }
                        // must do the path break at a directory boundry, i.e. at a '\' or '/' char
                        char firstFilechar = file[0];
                        char lastDirectoryChar = e.CompileTimePath[e.CompileTimePath.Length - 1];
                        if (file[0] == Path.DirectorySeparatorChar || file[0] == Path.AltDirectorySeparatorChar)
                        {
                            file = file.Trim(new char[] { Path.DirectorySeparatorChar, Path.AltDirectorySeparatorChar });   // Trim the directory separator(s)
                        }
                        else if (lastDirectoryChar != Path.DirectorySeparatorChar && lastDirectoryChar != Path.AltDirectorySeparatorChar)
                        {
                            continue;   // match didn't end at a directory separator, not actually a match
                        }
                        currentName = Path.Combine(e.EditorPath, file);    // map to the compiled location
                        return true;
                    }
                }
            }
            currentName = compilerSrc;
            return false;
        }

        public string GetMappedFileFromTuple(TupleValue tuple)
        {
            string file = tuple.Contains("fullname") ? tuple.FindString("fullname") : tuple.TryFindString("file");
            string currentName = string.Empty;
            if (!string.IsNullOrEmpty(file))
            {
                MapCompileTimeSrcToCurrentSrc(file, out currentName);
            }
            return currentName;
        }
    }
}<|MERGE_RESOLUTION|>--- conflicted
+++ resolved
@@ -902,14 +902,11 @@
 
             Action<string> failureHandler = (string miError) =>
             {
-<<<<<<< HEAD
-                if (miError.Contains("error reading symbols") && !_launchOptions.RequireSymbols)
-                return;
-
-                string message = string.Format(CultureInfo.CurrentUICulture, ResourceStrings.Error_ExePathInvalid, _launchOptions.ExePath, MICommandFactory.Name, miError);
-=======
+                if (miError.Contains("error reading symbols") && !_launchOptions.RequireSymbols){
+                    return;
+                }
+
                 string message = string.Format(CultureInfo.CurrentCulture, ResourceStrings.Error_ExePathInvalid, _launchOptions.ExePath, MICommandFactory.Name, miError);
->>>>>>> f3971357
                 throw new LaunchErrorException(message);
             };
 
